from pathlib import Path
from tzlocal import get_localzone
import datetime
import sqlite3
import requests
import json
import time
import math
import numpy as np
import librosa
import operator
import socket
import threading
import os
os.environ['TF_CPP_MIN_LOG_LEVEL'] = '3'
os.environ['CUDA_VISIBLE_DEVICES'] = ''

try:
    import tflite_runtime.interpreter as tflite
except BaseException:
    from tensorflow import lite as tflite

<<<<<<< HEAD
=======
import argparse
import operator
import librosa
import numpy as np
import math
import time
from decimal import Decimal
import json
import requests
import sqlite3
import datetime
from time import sleep
import pytz
from tzlocal import get_localzone
from pathlib import Path
import apprise

>>>>>>> c87a9f90

HEADER = 64
PORT = 5050
SERVER = socket.gethostbyname(socket.gethostname())
ADDR = (SERVER, PORT)
FORMAT = 'utf-8'
DISCONNECT_MESSAGE = "!DISCONNECT"

server = socket.socket(socket.AF_INET, socket.SOCK_STREAM)
try:
    server.bind(ADDR)
except BaseException:
    print("Waiting on socket")
    time.sleep(5)


# Open most recent Configuration and grab DB_PWD as a python variable
userDir = os.path.expanduser('~')
with open(userDir + '/BirdNET-Pi/scripts/thisrun.txt', 'r') as f:
    this_run = f.readlines()
    audiofmt = "." + str(str(str([i for i in this_run if i.startswith('AUDIOFMT')]).split('=')[1]).split('\\')[0])
    priv_thresh = float("." + str(str(str([i for i in this_run if i.startswith('PRIVACY_THRESHOLD')]).split('=')[1]).split('\\')[0]))/10


def loadModel():

    global INPUT_LAYER_INDEX
    global OUTPUT_LAYER_INDEX
    global MDATA_INPUT_INDEX
    global CLASSES

    print('LOADING TF LITE MODEL...', end=' ')

    # Load TFLite model and allocate tensors.
    modelpath = userDir + '/BirdNET-Pi/model/BirdNET_6K_GLOBAL_MODEL.tflite'
    myinterpreter = tflite.Interpreter(model_path=modelpath, num_threads=2)
    myinterpreter.allocate_tensors()

    # Get input and output tensors.
    input_details = myinterpreter.get_input_details()
    output_details = myinterpreter.get_output_details()

    # Get input tensor index
    INPUT_LAYER_INDEX = input_details[0]['index']
    MDATA_INPUT_INDEX = input_details[1]['index']
    OUTPUT_LAYER_INDEX = output_details[0]['index']

    # Load labels
    CLASSES = []
    labelspath = userDir + '/BirdNET-Pi/model/labels.txt'
    with open(labelspath, 'r') as lfile:
        for line in lfile.readlines():
            CLASSES.append(line.replace('\n', ''))

    print('DONE!')

    return myinterpreter


def loadCustomSpeciesList(path):

    slist = []
    if os.path.isfile(path):
        with open(path, 'r') as csfile:
            for line in csfile.readlines():
                slist.append(line.replace('\r', '').replace('\n', ''))

    return slist


def splitSignal(sig, rate, overlap, seconds=3.0, minlen=1.5):

    # Split signal with overlap
    sig_splits = []
    for i in range(0, len(sig), int((seconds - overlap) * rate)):
        split = sig[i:i + int(seconds * rate)]

        # End of signal?
        if len(split) < int(minlen * rate):
            break

        # Signal chunk too short? Fill with zeros.
        if len(split) < int(rate * seconds):
            temp = np.zeros((int(rate * seconds)))
            temp[:len(split)] = split
            split = temp

        sig_splits.append(split)

    return sig_splits


def readAudioData(path, overlap, sample_rate=48000):

    print('READING AUDIO DATA...', end=' ', flush=True)

    # Open file with librosa (uses ffmpeg or libav)
    sig, rate = librosa.load(path, sr=sample_rate, mono=True, res_type='kaiser_fast')

    # Split audio into 3-second chunks
    chunks = splitSignal(sig, rate, overlap)

    print('DONE! READ', str(len(chunks)), 'CHUNKS.')

    return chunks


def convertMetadata(m):

    # Convert week to cosine
    if m[2] >= 1 and m[2] <= 48:
        m[2] = math.cos(math.radians(m[2] * 7.5)) + 1
    else:
        m[2] = -1

    # Add binary mask
    mask = np.ones((3,))
    if m[0] == -1 or m[1] == -1:
        mask = np.zeros((3,))
    if m[2] == -1:
        mask[2] = 0.0

    return np.concatenate([m, mask])


def custom_sigmoid(x, sensitivity=1.0):
    return 1 / (1.0 + np.exp(-sensitivity * x))


def predict(sample, sensitivity):
    global INTERPRETER
    # Make a prediction
    INTERPRETER.set_tensor(INPUT_LAYER_INDEX, np.array(sample[0], dtype='float32'))
    INTERPRETER.set_tensor(MDATA_INPUT_INDEX, np.array(sample[1], dtype='float32'))
    INTERPRETER.invoke()
    prediction = INTERPRETER.get_tensor(OUTPUT_LAYER_INDEX)[0]

    # Apply custom sigmoid
    p_sigmoid = custom_sigmoid(prediction, sensitivity)

    # Get label and scores for pooled predictions
    p_labels = dict(zip(CLASSES, p_sigmoid))

    # Sort by score
    p_sorted = sorted(p_labels.items(), key=operator.itemgetter(1), reverse=True)
                
#     #print("DATABASE SIZE:", len(p_sorted))
#     #print("HUMAN-CUTOFF AT:", int(len(p_sorted)*priv_thresh)/10)
# 
#     # Remove species that are on blacklist

    human_cutoff = max(10,int(len(p_sorted)*priv_thresh))

    for i in range(min(10, len(p_sorted))):
        if p_sorted[i][0]=='Human_Human':
            with open(userDir + '/BirdNET-Pi/HUMAN.txt', 'a') as rfile:
                rfile.write(str(datetime.datetime.now())+str(p_sorted[i])+ ' '  + str(human_cutoff)+ '\n')

    return p_sorted[:human_cutoff]


def analyzeAudioData(chunks, lat, lon, week, sensitivity, overlap,):
    global INTERPRETER

    detections = {}
    start = time.time()
    print('ANALYZING AUDIO...', end=' ', flush=True)

    # Convert and prepare metadata
    mdata = convertMetadata(np.array([lat, lon, week]))
    mdata = np.expand_dims(mdata, 0)

    # Parse every chunk
    pred_start = 0.0
    for c in chunks:

        # Prepare as input signal
        sig = np.expand_dims(c, 0)

        # Make prediction
        p = predict([sig, mdata], sensitivity)
#        print("PPPPP",p)
        HUMAN_DETECTED=False
        
        #Catch if Human is recognized
        for x in range(len(p)):
            if "Human" in p[x][0]:
                HUMAN_DETECTED=True
         
        # Save result and timestamp
        pred_end = pred_start + 3.0
        
        #If human detected set all detections to human to make sure voices are not saved
        if HUMAN_DETECTED == True:
            p=[('Human_Human',0.0)]*10

        detections[str(pred_start) + ';' + str(pred_end)] = p
        
        pred_start = pred_end - overlap

    print('DONE! Time', int((time.time() - start) * 10) / 10.0, 'SECONDS')
#    print('DETECTIONS:::::',detections)
    return detections

<<<<<<< HEAD
=======
def sendAppriseNotifications(species,confidence):
    if os.path.exists(userDir + '/BirdNET-Pi/apprise.txt') and os.path.getsize(userDir + '/BirdNET-Pi/apprise.txt') > 0:
        with open(userDir + '/BirdNET-Pi/scripts/thisrun.txt', 'r') as f:
            this_run = f.readlines()
            title = str(str(str([i for i in this_run if i.startswith('APPRISE_NOTIFICATION_TITLE')]).split('=')[1]).split('\\')[0]).replace('"', '')
            body = str(str(str([i for i in this_run if i.startswith('APPRISE_NOTIFICATION_BODY')]).split('=')[1]).split('\\')[0]).replace('"', '')

        if str(str(str([i for i in this_run if i.startswith('APPRISE_NOTIFY_EACH_DETECTION')]).split('=')[1]).split('\\')[0]) == "1":

            apobj = apprise.Apprise()
            config = apprise.AppriseConfig()
            config.add(userDir + '/BirdNET-Pi/apprise.txt')
            apobj.add(config)
        
            apobj.notify(
                body=body.replace("$sciname",species.split("_")[0]).replace("$comname",species.split("_")[1]).replace("$confidence",confidence),
                title=title,
            )
>>>>>>> c87a9f90

def writeResultsToFile(detections, min_conf, path):

    print('WRITING RESULTS TO', path, '...', end=' ')
    rcnt = 0
    with open(path, 'w') as rfile:
        rfile.write('Start (s);End (s);Scientific name;Common name;Confidence\n')
        for d in detections:
            for entry in detections[d]:
<<<<<<< HEAD
                if entry[1] >= min_conf and ((entry[0] in INCLUDE_LIST or len(INCLUDE_LIST) == 0)
                                             and (entry[0] not in EXCLUDE_LIST or len(EXCLUDE_LIST) == 0)):
=======
                if entry[1] >= min_conf and ((entry[0] in INCLUDE_LIST or len(INCLUDE_LIST) == 0) and (entry[0] not in EXCLUDE_LIST or len(EXCLUDE_LIST) == 0) ):
                    sendAppriseNotifications(str(entry[0]),str(entry[1]));
>>>>>>> c87a9f90
                    rfile.write(d + ';' + entry[0].replace('_', ';') + ';' + str(entry[1]) + '\n')
                    rcnt += 1
    print('DONE! WROTE', rcnt, 'RESULTS.')
    return


def handle_client(conn, addr):
    global INCLUDE_LIST
    global EXCLUDE_LIST
    print(f"[NEW CONNECTION] {addr} connected.")

    connected = True
    while connected:
        msg_length = conn.recv(HEADER).decode(FORMAT)
        if msg_length:
            msg_length = int(msg_length)
            msg = conn.recv(msg_length).decode(FORMAT)
            if msg == DISCONNECT_MESSAGE:
                connected = False
            else:
                # print(f"[{addr}] {msg}")

                args = type('', (), {})()

                args.i = ''
                args.o = ''
                args.birdweather_id = '99999'
                args.include_list = 'null'
                args.exclude_list = 'null'
                args.overlap = 0.0
                args.week = -1
                args.sensitivity = 1.25
                args.min_conf = 0.70
                args.lat = -1
                args.lon = -1

                for line in msg.split('||'):
                    inputvars = line.split('=')
                    if inputvars[0] == 'i':
                        args.i = inputvars[1]
                    elif inputvars[0] == 'o':
                        args.o = inputvars[1]
                    elif inputvars[0] == 'birdweather_id':
                        args.birdweather_id = inputvars[1]
                    elif inputvars[0] == 'include_list':
                        args.include_list = inputvars[1]
                    elif inputvars[0] == 'exclude_list':
                        args.exclude_list = inputvars[1]
                    elif inputvars[0] == 'overlap':
                        args.overlap = float(inputvars[1])
                    elif inputvars[0] == 'week':
                        args.week = int(inputvars[1])
                    elif inputvars[0] == 'sensitivity':
                        args.sensitivity = float(inputvars[1])
                    elif inputvars[0] == 'min_conf':
                        args.min_conf = float(inputvars[1])
                    elif inputvars[0] == 'lat':
                        args.lat = float(inputvars[1])
                    elif inputvars[0] == 'lon':
                        args.lon = float(inputvars[1])

                # Load custom species lists - INCLUDED and EXCLUDED
                if not args.include_list == 'null':
                    INCLUDE_LIST = loadCustomSpeciesList(args.include_list)
                else:
                    INCLUDE_LIST = []

                if not args.exclude_list == 'null':
                    EXCLUDE_LIST = loadCustomSpeciesList(args.exclude_list)
                else:
                    EXCLUDE_LIST = []

                birdweather_id = args.birdweather_id

                # Read audio data
                audioData = readAudioData(args.i, args.overlap)

                # Get Date/Time from filename in case Pi gets behind
                # now = datetime.now()
                full_file_name = args.i
                print('FULL FILENAME: -' + full_file_name + '-')
                file_name = Path(full_file_name).stem
                file_date = file_name.split('-birdnet-')[0]
                file_time = file_name.split('-birdnet-')[1]
                date_time_str = file_date + ' ' + file_time
                date_time_obj = datetime.datetime.strptime(date_time_str, '%Y-%m-%d %H:%M:%S')
                # print('Date:', date_time_obj.date())
                # print('Time:', date_time_obj.time())
                print('Date-time:', date_time_obj)
                now = date_time_obj
                current_date = now.strftime("%Y-%m-%d")
                current_time = now.strftime("%H:%M:%S")
                current_iso8601 = now.astimezone(get_localzone()).isoformat()

                week_number = int(now.strftime("%V"))
                week = max(1, min(week_number, 48))

                sensitivity = max(0.5, min(1.0 - (args.sensitivity - 1.0), 1.5))

                # Process audio data and get detections
                detections = analyzeAudioData(audioData, args.lat, args.lon, week, sensitivity, args.overlap)

                # Write detections to output file
                min_conf = max(0.01, min(args.min_conf, 0.99))
                writeResultsToFile(detections, min_conf, args.o)

            ###############################################################################
            ###############################################################################

                soundscape_uploaded = False

                # Write detections to Database
                myReturn = ''
                for i in detections:
                    myReturn += str(i) + '-' + str(detections[i][0]) + '\n'

                with open(userDir + '/BirdNET-Pi/BirdDB.txt', 'a') as rfile:
                    for d in detections:
                        for entry in detections[d]:
                            if entry[1] >= min_conf and ((entry[0] in INCLUDE_LIST or len(INCLUDE_LIST) == 0) and (
                                    entry[0] not in EXCLUDE_LIST or len(EXCLUDE_LIST) == 0)):
                                rfile.write(str(current_date) + ';' + str(current_time) + ';' + entry[0].replace('_', ';') + ';'
                                            + str(entry[1]) + ";" + str(args.lat) + ';' + str(args.lon) +
                                            ';' + str(min_conf) + ';' + str(week) + ';'
                                            + str(args.sensitivity) + ';' + str(args.overlap) + '\n')

                                Date = str(current_date)
                                Time = str(current_time)
                                species = entry[0]
                                Sci_Name, Com_Name = species.split('_')
                                score = entry[1]
                                Confidence = str(round(score * 100))
                                Lat = str(args.lat)
                                Lon = str(args.lon)
                                Cutoff = str(args.min_conf)
                                Week = str(args.week)
                                Sens = str(args.sensitivity)
                                Overlap = str(args.overlap)
                                Com_Name = Com_Name.replace("'", "")
                                File_Name = Com_Name.replace(" ", "_") + '-' + Confidence + '-' + \
                                    Date.replace("/", "-") + '-birdnet-' + Time + audiofmt

                                # Connect to SQLite Database
                                for attempt_number in range(3):
                                    try:
                                        con = sqlite3.connect(userDir + '/BirdNET-Pi/scripts/birds.db')
                                        cur = con.cursor()
                                        cur.execute(
                                            "INSERT INTO detections VALUES (?, ?, ?, ?, ?, ?, ?, ?, ?, ?, ?, ?)",
                                            (Date,
                                             Time,
                                             Sci_Name,
                                             Com_Name,
                                             str(score),
                                                Lat,
                                                Lon,
                                                Cutoff,
                                                Week,
                                                Sens,
                                                Overlap,
                                                File_Name))

                                        con.commit()
                                        con.close()
                                        break
                                    except BaseException:
                                        print("Database busy")
                                        time.sleep(2)

                                print(str(current_date) +
                                      ';' +
                                      str(current_time) +
                                      ';' +
                                      entry[0].replace('_', ';') +
                                      ';' +
                                      str(entry[1]) +
                                      ';' +
                                      str(args.lat) +
                                      ';' +
                                      str(args.lon) +
                                      ';' +
                                      str(min_conf) +
                                      ';' +
                                      str(week) +
                                      ';' +
                                      str(args.sensitivity) +
                                      ';' +
                                      str(args.overlap) +
                                      Com_Name.replace(" ", "_") +
                                      '-' +
                                      str(score) +
                                      '-' +
                                      str(current_date) +
                                      '-birdnet-' +
                                      str(current_time) +
                                      audiofmt +
                                      '\n')

                                if birdweather_id != "99999":
                                    try:

                                        if soundscape_uploaded is False:
                                            # POST soundscape to server
                                            soundscape_url = "https://app.birdweather.com/api/v1/stations/" + \
                                                birdweather_id + "/soundscapes" + "?timestamp=" + current_iso8601

                                            with open(args.i, 'rb') as f:
                                                wav_data = f.read()
                                            response = requests.post(
                                                url=soundscape_url, data=wav_data, headers={
                                                    'Content-Type': 'application/octet-stream'})
                                            print("Soundscape POST Response Status - ", response.status_code)
                                            sdata = response.json()
                                            soundscape_id = sdata['soundscape']['id']
                                            soundscape_uploaded = True

                                        # POST detection to server
                                        detection_url = "https://app.birdweather.com/api/v1/stations/" + \
                                            birdweather_id + "/detections"
                                        start_time = d.split(';')[0]
                                        end_time = d.split(';')[1]
                                        post_begin = "{ "
                                        now_p_start = now + datetime.timedelta(seconds=float(start_time))
                                        current_iso8601 = now_p_start.astimezone(get_localzone()).isoformat()
                                        post_timestamp = "\"timestamp\": \"" + current_iso8601 + "\","
                                        post_lat = "\"lat\": " + str(args.lat) + ","
                                        post_lon = "\"lon\": " + str(args.lon) + ","
                                        post_soundscape_id = "\"soundscapeId\": " + str(soundscape_id) + ","
                                        post_soundscape_start_time = "\"soundscapeStartTime\": " + start_time + ","
                                        post_soundscape_end_time = "\"soundscapeEndTime\": " + end_time + ","
                                        post_commonName = "\"commonName\": \"" + entry[0].split('_')[1] + "\","
                                        post_scientificName = "\"scientificName\": \"" + entry[0].split('_')[0] + "\","
                                        post_algorithm = "\"algorithm\": " + "\"alpha\"" + ","
                                        post_confidence = "\"confidence\": " + str(entry[1])
                                        post_end = " }"

                                        post_json = post_begin + \
                                            post_timestamp + post_lat + post_lon + \
                                            post_soundscape_id + post_soundscape_start_time + \
                                            post_soundscape_end_time + post_commonName + post_scientificName + \
                                            post_algorithm + post_confidence + post_end
                                        print(post_json)
                                        response = requests.post(detection_url, json=json.loads(post_json))
                                        print("Detection POST Response Status - ", response.status_code)
                                    except BaseException:
                                        print("Cannot POST right now")
                conn.send(myReturn.encode(FORMAT))

                # time.sleep(3)

    conn.close()


def start():
    # Load model
    global INTERPRETER, INCLUDE_LIST, EXCLUDE_LIST
    INTERPRETER = loadModel()
    server.listen()
    print(f"[LISTENING] Server is listening on {SERVER}")
    while True:
        conn, addr = server.accept()
        thread = threading.Thread(target=handle_client, args=(conn, addr))
        thread.start()
        print(f"[ACTIVE CONNECTIONS] {threading.activeCount() - 1}")


print("[STARTING] server is starting...")
start()<|MERGE_RESOLUTION|>--- conflicted
+++ resolved
@@ -1,27 +1,3 @@
-from pathlib import Path
-from tzlocal import get_localzone
-import datetime
-import sqlite3
-import requests
-import json
-import time
-import math
-import numpy as np
-import librosa
-import operator
-import socket
-import threading
-import os
-os.environ['TF_CPP_MIN_LOG_LEVEL'] = '3'
-os.environ['CUDA_VISIBLE_DEVICES'] = ''
-
-try:
-    import tflite_runtime.interpreter as tflite
-except BaseException:
-    from tensorflow import lite as tflite
-
-<<<<<<< HEAD
-=======
 import argparse
 import operator
 import librosa
@@ -39,7 +15,13 @@
 from pathlib import Path
 import apprise
 
->>>>>>> c87a9f90
+os.environ['TF_CPP_MIN_LOG_LEVEL'] = '3'
+os.environ['CUDA_VISIBLE_DEVICES'] = ''
+
+try:
+    import tflite_runtime.interpreter as tflite
+except BaseException:
+    from tensorflow import lite as tflite
 
 HEADER = 64
 PORT = 5050
@@ -185,10 +167,10 @@
 
     # Sort by score
     p_sorted = sorted(p_labels.items(), key=operator.itemgetter(1), reverse=True)
-                
+
 #     #print("DATABASE SIZE:", len(p_sorted))
 #     #print("HUMAN-CUTOFF AT:", int(len(p_sorted)*priv_thresh)/10)
-# 
+#
 #     # Remove species that are on blacklist
 
     human_cutoff = max(10,int(len(p_sorted)*priv_thresh))
@@ -223,29 +205,27 @@
         p = predict([sig, mdata], sensitivity)
 #        print("PPPPP",p)
         HUMAN_DETECTED=False
-        
+
         #Catch if Human is recognized
         for x in range(len(p)):
             if "Human" in p[x][0]:
                 HUMAN_DETECTED=True
-         
+
         # Save result and timestamp
         pred_end = pred_start + 3.0
-        
+
         #If human detected set all detections to human to make sure voices are not saved
         if HUMAN_DETECTED == True:
             p=[('Human_Human',0.0)]*10
 
         detections[str(pred_start) + ';' + str(pred_end)] = p
-        
+
         pred_start = pred_end - overlap
 
     print('DONE! Time', int((time.time() - start) * 10) / 10.0, 'SECONDS')
 #    print('DETECTIONS:::::',detections)
     return detections
 
-<<<<<<< HEAD
-=======
 def sendAppriseNotifications(species,confidence):
     if os.path.exists(userDir + '/BirdNET-Pi/apprise.txt') and os.path.getsize(userDir + '/BirdNET-Pi/apprise.txt') > 0:
         with open(userDir + '/BirdNET-Pi/scripts/thisrun.txt', 'r') as f:
@@ -259,12 +239,11 @@
             config = apprise.AppriseConfig()
             config.add(userDir + '/BirdNET-Pi/apprise.txt')
             apobj.add(config)
-        
+
             apobj.notify(
                 body=body.replace("$sciname",species.split("_")[0]).replace("$comname",species.split("_")[1]).replace("$confidence",confidence),
                 title=title,
             )
->>>>>>> c87a9f90
 
 def writeResultsToFile(detections, min_conf, path):
 
@@ -274,13 +253,8 @@
         rfile.write('Start (s);End (s);Scientific name;Common name;Confidence\n')
         for d in detections:
             for entry in detections[d]:
-<<<<<<< HEAD
-                if entry[1] >= min_conf and ((entry[0] in INCLUDE_LIST or len(INCLUDE_LIST) == 0)
-                                             and (entry[0] not in EXCLUDE_LIST or len(EXCLUDE_LIST) == 0)):
-=======
                 if entry[1] >= min_conf and ((entry[0] in INCLUDE_LIST or len(INCLUDE_LIST) == 0) and (entry[0] not in EXCLUDE_LIST or len(EXCLUDE_LIST) == 0) ):
                     sendAppriseNotifications(str(entry[0]),str(entry[1]));
->>>>>>> c87a9f90
                     rfile.write(d + ';' + entry[0].replace('_', ';') + ';' + str(entry[1]) + '\n')
                     rcnt += 1
     print('DONE! WROTE', rcnt, 'RESULTS.')

--- conflicted
+++ resolved
@@ -42,11 +42,7 @@
 }
 
 # Get current HEAD hash
-<<<<<<< HEAD
 commit_hash=$(sudo_with_user git -C $HOME/BirdNET-Pi rev-parse HEAD)
-=======
-commit_hash=$(git -C $HOME/BirdNET-Pi rev-parse HEAD)
->>>>>>> 09dbfa48
 
 # Reset current HEAD to remove any local changes
 sudo_with_user git -C $HOME/BirdNET-Pi reset --hard

import apprise
import os
import socket
import sqlite3
from datetime import datetime
import requests
import time as timeim

userDir = os.path.expanduser('~')
APPRISE_CONFIG = userDir + '/BirdNET-Pi/apprise.txt'
DB_PATH = userDir + '/BirdNET-Pi/scripts/birds.db'

flickr_images = {}
species_last_notified = {}

asset = apprise.AppriseAsset(
    plugin_paths=[
        userDir + "/.apprise/plugins",
        userDir + "/.config/apprise/plugins",
    ]
)
apobj = apprise.Apprise(asset=asset)
config = apprise.AppriseConfig()
config.add(APPRISE_CONFIG)
apobj.add(config)


def notify(body, title, attached=""):
    if attached != "":
        apobj.notify(
            body=body,
            title=title,
            attach=attached,
        )
    else:
        apobj.notify(
            body=body,
            title=title,
        )


def sendAppriseNotifications(species, confidence, confidencepct, path,
                             date, time, week, latitude, longitude, cutoff,
                             sens, overlap, settings_dict, db_path=DB_PATH):
    # print(sendAppriseNotifications)
    # print(settings_dict)
    if os.path.exists(APPRISE_CONFIG) and os.path.getsize(APPRISE_CONFIG) > 0:

        title = settings_dict.get('APPRISE_NOTIFICATION_TITLE')
        body = settings_dict.get('APPRISE_NOTIFICATION_BODY')
        sciName, comName = species.split("_")

        APPRISE_ONLY_NOTIFY_SPECIES_NAMES = settings_dict.get('APPRISE_ONLY_NOTIFY_SPECIES_NAMES')
        if APPRISE_ONLY_NOTIFY_SPECIES_NAMES is not None and APPRISE_ONLY_NOTIFY_SPECIES_NAMES.strip() != "":
            if any(bird.lower().replace(" ", "") in comName.lower().replace(" ", "") for bird in APPRISE_ONLY_NOTIFY_SPECIES_NAMES.split(",")):
                return
                
        APPRISE_ONLY_NOTIFY_SPECIES_NAMES_2 = settings_dict.get('APPRISE_ONLY_NOTIFY_SPECIES_NAMES_2')
        if APPRISE_ONLY_NOTIFY_SPECIES_NAMES_2 is not None and APPRISE_ONLY_NOTIFY_SPECIES_NAMES_2.strip() != "":
            if not any(bird.lower().replace(" ", "") in comName.lower().replace(" ", "") for bird in APPRISE_ONLY_NOTIFY_SPECIES_NAMES_2.split(",")):
                return

        APPRISE_MINIMUM_SECONDS_BETWEEN_NOTIFICATIONS_PER_SPECIES = settings_dict.get('APPRISE_MINIMUM_SECONDS_BETWEEN_NOTIFICATIONS_PER_SPECIES')
        if APPRISE_MINIMUM_SECONDS_BETWEEN_NOTIFICATIONS_PER_SPECIES != "0":
            if species_last_notified.get(comName) is not None:
                try:
                    if int(timeim.time()) - species_last_notified[comName] < int(APPRISE_MINIMUM_SECONDS_BETWEEN_NOTIFICATIONS_PER_SPECIES):
                        return
                except Exception as e:
                    print("APPRISE NOTIFICATION EXCEPTION: "+str(e))
                    return

        # TODO: this all needs to be changed, we changed the caddy default to allow direct IP access, so birdnetpi.local shouldn't be relied on anymore
        try:
            websiteurl = settings_dict.get('BIRDNETPI_URL')
            if len(websiteurl) == 0:
                raise ValueError('Blank URL')
        except Exception:
            websiteurl = "http://"+socket.gethostname()+".local"

        listenurl = websiteurl+"?filename="+path
        image_url = ""

        if len(settings_dict.get('FLICKR_API_KEY')) > 0 and "$flickrimage" in body:
            if comName not in flickr_images:
                try:
                    # TODO: Make this work with non-english comnames. Implement the "// convert sci name to English name" logic from overview.php here
<<<<<<< HEAD
                    url = 'https://www.flickr.com/services/rest/?method=flickr.photos.search&api_key='+str(settings_dict.get('FLICKR_API_KEY'))+'&text='+str(
                        comName)+' bird&sort=relevance&per_page=5&media=photos&format=json&license=2%2C3%2C4%2C5%2C6%2C9&nojsoncallback=1'
                    resp = requests.get(url=url)
=======
                    headers = {'User-Agent': 'Python_Flickr/1.0'}
                    url = 'https://www.flickr.com/services/rest/?method=flickr.photos.search&api_key='+str(settings_dict.get('FLICKR_API_KEY'))+'&text='+str(comName)+' bird&sort=relevance&per_page=5&media=photos&format=json&license=2%2C3%2C4%2C5%2C6%2C9&nojsoncallback=1'
                    resp = requests.get(url=url, headers=headers)
>>>>>>> d14c52aa
                    resp.encoding = "utf-8"
                    data = resp.json()["photos"]["photo"][0]

                    image_url = 'https://farm'+str(data["farm"])+'.static.flickr.com/'+str(data["server"])+'/'+str(data["id"])+'_'+str(data["secret"])+'_n.jpg'
                    flickr_images[comName] = image_url
                except Exception as e:
                    print("FLICKR API ERROR: "+str(e))
                    image_url = ""
            else:
                image_url = flickr_images[comName]

        if settings_dict.get('APPRISE_NOTIFY_EACH_DETECTION') == "1":
            notify_body = body.replace("$sciname", sciName)\
                .replace("$comname", comName)\
                .replace("$confidencepct", confidencepct)\
                .replace("$confidence", confidence)\
                .replace("$listenurl", listenurl)\
                .replace("$date", date)\
                .replace("$time", time)\
                .replace("$week", week)\
                .replace("$latitude", latitude)\
                .replace("$longitude", longitude)\
                .replace("$cutoff", cutoff)\
                .replace("$sens", sens)\
                .replace("$flickrimage", image_url if "{" in body else "")\
                .replace("$overlap", overlap)
            notify_title = title.replace("$sciname", sciName)\
                .replace("$comname", comName)\
                .replace("$confidencepct", confidencepct)\
                .replace("$confidence", confidence)\
                .replace("$listenurl", listenurl)\
                .replace("$date", date)\
                .replace("$time", time)\
                .replace("$week", week)\
                .replace("$latitude", latitude)\
                .replace("$longitude", longitude)\
                .replace("$cutoff", cutoff)\
                .replace("$sens", sens)\
                .replace("$flickrimage", image_url if "{" in body else "")\
                .replace("$overlap", overlap)
            notify(notify_body, notify_title, image_url)
            species_last_notified[comName] = int(timeim.time())

        APPRISE_NOTIFICATION_NEW_SPECIES_DAILY_COUNT_LIMIT = 1  # Notifies the first N per day.
        if settings_dict.get('APPRISE_NOTIFY_NEW_SPECIES_EACH_DAY') == "1":
            try:
                con = sqlite3.connect(db_path)
                cur = con.cursor()
                today = datetime.now().strftime("%Y-%m-%d")
                cur.execute(f"SELECT DISTINCT(Com_Name), COUNT(Com_Name) FROM detections WHERE Date = DATE('{today}') GROUP BY Com_Name")
                known_species = cur.fetchall()
                detections = [d[1] for d in known_species if d[0] == comName.replace("'", "")]
                numberDetections = 0
                if len(detections):
                    numberDetections = detections[0]
                if numberDetections > 0 and numberDetections <= APPRISE_NOTIFICATION_NEW_SPECIES_DAILY_COUNT_LIMIT:
                    print("send the notification")
                    notify_body = body.replace("$sciname", sciName)\
                        .replace("$comname", comName)\
                        .replace("$confidencepct", confidencepct)\
                        .replace("$confidence", confidence)\
                        .replace("$listenurl", listenurl)\
                        .replace("$date", date)\
                        .replace("$time", time)\
                        .replace("$week", week)\
                        .replace("$latitude", latitude)\
                        .replace("$longitude", longitude)\
                        .replace("$cutoff", cutoff)\
                        .replace("$sens", sens)\
                        .replace("$flickrimage", image_url if "{" in body else "")\
                        .replace("$overlap", overlap)\
                        + " (first time today)"
                    notify_title = title.replace("$sciname", sciName)\
                        .replace("$comname", comName)\
                        .replace("$confidencepct", confidencepct)\
                        .replace("$confidence", confidence)\
                        .replace("$listenurl", listenurl)\
                        .replace("$date", date)\
                        .replace("$time", time)\
                        .replace("$week", week)\
                        .replace("$latitude", latitude)\
                        .replace("$longitude", longitude)\
                        .replace("$cutoff", cutoff)\
                        .replace("$sens", sens)\
                        .replace("$flickrimage", image_url if "{" in body else "")\
                        .replace("$overlap", overlap)\
                        + " (first time today)"
                    notify(notify_body, notify_title, image_url)
                    species_last_notified[comName] = int(timeim.time())
                con.close()
            except sqlite3.Error as e:
                print(e)
                print("Database busy")
                timeim.sleep(2)

        if settings_dict.get('APPRISE_NOTIFY_NEW_SPECIES') == "1":
            try:
                con = sqlite3.connect(db_path)
                cur = con.cursor()
                today = datetime.now().strftime("%Y-%m-%d")
                cur.execute(f"SELECT DISTINCT(Com_Name), COUNT(Com_Name) FROM detections WHERE Date >= DATE('{today}', '-7 day') GROUP BY Com_Name")
                known_species = cur.fetchall()
                detections = [d[1] for d in known_species if d[0] == comName.replace("'", "")]
                numberDetections = 0
                if len(detections):
                    numberDetections = detections[0]
                if numberDetections > 0 and numberDetections <= 5:
                    notify_body = body.replace("$sciname", sciName)\
                        .replace("$comname", comName)\
                        .replace("$confidencepct", confidencepct)\
                        .replace("$confidence", confidence)\
                        .replace("$listenurl", listenurl)\
                        .replace("$date", date)\
                        .replace("$time", time)\
                        .replace("$week", week)\
                        .replace("$latitude", latitude)\
                        .replace("$longitude", longitude)\
                        .replace("$cutoff", cutoff)\
                        .replace("$sens", sens)\
                        .replace("$flickrimage", image_url if "{" in body else "")\
                        .replace("$overlap", overlap)\
                        + " (only seen " + str(int(numberDetections)) + " times in last 7d)"
                    notify_title = title.replace("$sciname", sciName)\
                        .replace("$comname", comName)\
                        .replace("$confidencepct", confidencepct)\
                        .replace("$confidence", confidence)\
                        .replace("$listenurl", listenurl)\
                        .replace("$date", date)\
                        .replace("$time", time)\
                        .replace("$week", week)\
                        .replace("$latitude", latitude)\
                        .replace("$longitude", longitude)\
                        .replace("$cutoff", cutoff)\
                        .replace("$sens", sens)\
                        .replace("$flickrimage", image_url if "{" in body else "")\
                        .replace("$overlap", overlap)\
                        + " (only seen " + str(int(numberDetections)) + " times in last 7d)"
                    notify(notify_body, notify_title, image_url)
                    species_last_notified[comName] = int(timeim.time())
                con.close()
            except sqlite3.Error:
                print("Database busy")
                timeim.sleep(2)


if __name__ == "__main__":
    print("notfications")<|MERGE_RESOLUTION|>--- conflicted
+++ resolved
@@ -85,15 +85,10 @@
             if comName not in flickr_images:
                 try:
                     # TODO: Make this work with non-english comnames. Implement the "// convert sci name to English name" logic from overview.php here
-<<<<<<< HEAD
-                    url = 'https://www.flickr.com/services/rest/?method=flickr.photos.search&api_key='+str(settings_dict.get('FLICKR_API_KEY'))+'&text='+str(
-                        comName)+' bird&sort=relevance&per_page=5&media=photos&format=json&license=2%2C3%2C4%2C5%2C6%2C9&nojsoncallback=1'
-                    resp = requests.get(url=url)
-=======
                     headers = {'User-Agent': 'Python_Flickr/1.0'}
                     url = 'https://www.flickr.com/services/rest/?method=flickr.photos.search&api_key='+str(settings_dict.get('FLICKR_API_KEY'))+'&text='+str(comName)+' bird&sort=relevance&per_page=5&media=photos&format=json&license=2%2C3%2C4%2C5%2C6%2C9&nojsoncallback=1'
                     resp = requests.get(url=url, headers=headers)
->>>>>>> d14c52aa
+                    
                     resp.encoding = "utf-8"
                     data = resp.json()["photos"]["photo"][0]
 

--- conflicted
+++ resolved
@@ -320,12 +320,9 @@
       <label for="custom_image">Custom Image Absolute Path: </label>
         <input name="custom_image" type="text" value="<?php print($newconfig['CUSTOM_IMAGE']);?>"/><br>
 
+      <hr>
       <label for="custom_image_label">Custom Image Label: </label>
-<<<<<<< HEAD
       <input name="custom_image_label" type="text" value="<?php print($newconfig['CUSTOM_IMAGE_TITLE']);?>"/><br>
-=======
-      <input name="custom_image_label" type="text" value="<?php print($newconfig['CUSTOM_IMAGE_LABEL']);?>"/><br>
->>>>>>> dac1251e
 
       <h3>BirdNET-Lite Settings</h3>
 
